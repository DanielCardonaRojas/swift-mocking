
# SwiftMocking

[![swift-version](https://img.shields.io/badge/swift-5.9-orange.svg)](https://img.shields.io/badge/swift-5.9-orange.svg)
[![platforms](https://img.shields.io/badge/platforms-macOS%20%7C%20iOS%20%7C%20tvOS%20%7C%20watchOS-lightgrey.svg)](https://img.shields.io/badge/platforms-macOS%20%7C%20iOS%20%7C%20tvOS%20%7C%20watchOS-blue.svg)
[![license](https://img.shields.io/badge/license-MIT-lightgrey.svg)](https://img.shields.io/badge/license-MIT-lightgrey.svg)
[![CI Status](https://github.com/DanielCardonaRojas/swift-mocking/actions/workflows/pull_request.yml/badge.svg)](https://github.com/DanielCardonaRojas/swift-mocking/actions/workflows/pull_request.yml)


`SwiftMocking` is a modern, type-safe mocking library for Swift that uses macros to provide a clean, readable, and efficient mocking experience. It offers an elegant API that leverages the power of [parameter packs](https://github.com/swiftlang/swift-evolution/blob/main/proposals/0393-parameter-packs.md) and `@dynamicMemberLookup`.

---

*   [Features](#-features)
*   [Protocol Feature Support](#-protocol-feature-support)
*   [Installation](#-installation)
*   [Example](#-example)
*   [Documentation](#-documentation)
*   [Usage](#️-usage)
    *   [Argument Matching](#argument-matching)
    *   [Dynamic Stubbing with `then` Closure](#dynamic-stubbing-with-then-closure)
    *   [Testing Methods with Callbacks](#testing-methods-with-callbacks)
    *   [Logging Invocations](#logging-invocations)
    *   [Testing Methods with Callbacks](#testing-methods-with-callbacks)
    *   [Default Values for Unstubbed Methods](#default-values-for-unstubbed-methods)
    *   [Descriptive Error Reporting](#descriptive-error-reporting)
*   [How it Works](#️-how-it-works)
*   [Generated Code Examples](GENERATED_CODE_EXAMPLES.md)
*   [Known Limitations](#️-known-limitations)

---

## ✨ Features

| Feature | Description |
| --- | --- |
| **Type-Safe Mocking** | Uses [parameter packs](https://github.com/swiftlang/swift-evolution/blob/main/proposals/0393-parameter-packs.md) to keep mocks synchronized with protocol definitions, preventing runtime errors. |
| **Clean, Readable API** | Provides a Mockito-style API that makes tests expressive and easy to maintain. |
| **Flexible Argument Matching**| Offers powerful argument matchers like `.any` and `.equal`, with `ExpressibleBy...Literal` conformance for cleaner syntax. |
| **Effect-Safe Spies** | Models effects like `async` and `throws` as phantom types, ensuring type safety when stubbing. |
| **Compact Code Generation** | Keeps the generated code as small and compact as possible. |
| **Descriptive Error Reporting** | Provides clear and informative error messages when assertions fail, making it easier to debug tests. |
| **Options to configure the macro generated code** | Exposes the `MockableOptions` OptionSet that enables selecting what and how code gets generated. |
| **XCTest and Testing support** | SwiftMocking uses [swift-issue-reporting](https://github.com/pointfreeco/swift-issue-reporting) and exposes testing utilities to both XCTest and [swift-testing](https://github.com/swiftlang/swift-testing) frameworks. |

### Protocol Feature Support

| Feature | Supported |
| --- | :---: |
| Associated Types | ✅ |
| Variables | ✅ |
| Static Methods | ✅ |
| Generics | ✅ |
| Subscripts | ✅ |
| Initializers | ✅ |
| `async` Methods | ✅ |
| `throws` Methods | ✅ |
| Variadic parameters | ✅ |
| Closure parameters | ✅ |
| Metatype parameters | ✅ |

---

## 📦 Installation

To add `SwiftMocking` to your Swift package, add it as a dependency in your `Package.swift` file:

```swift
.package(url: "https://github.com/DanielCardonaRojas/swift-mocking.git", from: "0.1.0"),
```

Then, add `SwiftMocking` to your target's dependencies:

```swift
.target(
    name: "MyTests",
    dependencies: [
        .product(name: "SwiftMocking", package: "swift-mocking"),
    ]
),
```

---

## 🚀 Example

For a comprehensive demonstration of `SwiftMocking`'s capabilities, including various mocking scenarios and advanced features, please refer to the [Examples](Examples/) project.

Here's an example of how to use `Mockable` to mock a `PricingService` protocol:

```swift
import SwiftMocking


@Mockable
protocol PricingService {
    func price(_ item: String) throws -> Int
}
```
<details>
<summary>Generated Code</summary>

```swift
class PricingServiceMock: Mock, PricingService {
    func price(_ item: String) throws -> Int {
        return try adaptThrowing(super.price, item)
    }
    func price(_ item: ArgMatcher<String>) -> Interaction<String, Throws, Int> {
        Interaction(item, spy: super.price)
    }
}
```
</details>


Here is an example of a `Store` class that uses the `PricingService`.

```swift
class Store {
    var items: [String] = []
    var prices: [String: Int] =  [:]
    let pricingService: any PricingService
    init<Service: PricingService>(pricingService: Service) {
        self.pricingService = pricingService
    }

    func register(_ item: String) {
        items.append(item)
        let price = pricingService.price(for: item)
        prices[item] = price
    }
}
```

In your tests, you can use the generated `PricingServiceMock` to create a mock object and stub its functions.


```swift
import SwiftMocking
import XCTest

final class StoreTests: XCTestCase {
    func testItemRegistration() {
        let mock = PricingServiceMock()
        let store = Store(pricingService: mock)

        // Stub specific calls
        when(mock.price(for: "apple")).thenReturn(13)
        when(mock.price(for: "banana")).thenReturn(17)

        store.register("apple")
        store.register("banana")

        // Verify that price was called twice with any string
        verify(mock.price(for: .any)).called(2) // .called(2) is equivalent to .called(.equal(2))

        XCTAssertEqual(store.prices["apple"], 13)
        XCTAssertEqual(store.prices["banana"], 17)
    }
}
```

---

## 📚 Documentation

For more detailed information, please refer to the official [documentation](https://danielcardonarojas.github.io/swift-mocking/documentation/swiftmocking/).

---

For detailed examples of how `@Mockable` expands different protocol definitions into mock implementations, see [Generated Code Examples](GENERATED_CODE_EXAMPLES.md).


## ⚡️ Usage

### Argument Matching

`Mockable` provides a rich set of argument matchers to precisely control stubbing and verification.

#### Matching Any Argument

```swift
// Stub a method to return a value regardless of the input string
when(mock.someMethod(.any)).thenReturn(10)

// Verify a method was called with any integer argument
verify(mock.anotherMethod(.any)).called()
```

#### Matching Specific Values (using `.equal` or literals)

```swift
// Stub a method to return 10 only when called with "specific"
when(mock.someMethod(.equal("specific"))).thenReturn(10)

// Verify a method was called exactly with 42 (using literal conformance)
verify(mock.anotherMethod(42)).called()
```

#### Matching Comparable Values (`.lessThan`, `.greaterThan`)

```swift
// Stub a method to return a value if the integer argument is less than 10
when(mock.processValue(.lessThan(10))).thenReturn("small")

// Verify a method was called with an integer argument greater than 100
verify(mock.processValue(.greaterThan(100))).called()
```

#### Range-Based Matching

```swift
// Using Swift's range syntax for more idiomatic matching
verify(mock.setVolume(.in(0...100))).called()        // ClosedRange: 0 through 100
verify(mock.validateAge(.in(18...))).called()        // PartialRangeFrom: 18 and above
verify(mock.setSpeed(.in(...65))).called()           // PartialRangeThrough: up to 65

// Collection count matching with ranges
verify(mock.processBatch(.hasCount(in: 5...10))).called()    // 5-10 items
verify(mock.handleLarge(.hasCount(in: 100...))).called()     // 100+ items
verify(mock.processSmall(.hasCount(in: ...3))).called()      // up to 3 items
```

#### Never Called Verification

```swift
// Verify a specific method was never called
verifyNever(mock.sensitiveMethod(password: .any))

// Verify a mock object had no interactions at all
let unusedMock = MockPricingService()
verifyZeroInteractions(unusedMock)  // Ensures mock was completely unused
```

#### Captured Argument Inspection

After verifying that methods were called, you can inspect the actual arguments that were passed using the `captured` method:

```swift
verify(mock.calculate(a: .any, b: .any))
    .captured { a, b in
        print("Called calculate with: a=\(a), b=\(b)")
        XCTAssertTrue(a + b > 0)
    }
```


#### Matching Object Identity (`.identical`)

```swift
class MyObject {}
let obj = MyObject()

// Stub a method to return a value only when called with the exact instance 'obj'
when(mock.handleObject(.identical(obj))).thenReturn("same instance")
```

#### Matching Optional Values (`.notNil`, `.nil`)

```swift
// Verify a method was called with a non-nil optional string
verify(mock.handleOptional(.notNil())).called()

// Stub a method to return a default value when called with a nil optional integer
when(mock.handleOptional(.nil())).thenReturn(0)
```

#### Matching Errors (`.anyError`, `.error`)

```swift
enum MyError: Error { case invalid }

// Verify a method threw any error
verify(mock.performAction()).throws(.anyError())

// Verify a method threw an error of type MyError
verify(mock.processData()).throws(.error(MyError.self))
```

### Dynamic Stubbing with `then` Closure


A powerful feature of `SwiftMocking` is that you can define the return value of a stub dynamically based on the arguments passed to the mocked function. This is achieved by providing a closure to `then`.

It is common in other testing frameworks, that the parameters of this closure be of type Any. However, thanks to the use of parameter packs, the set of arguments here are concrete types, and are guaranteed to match the types of the function signature that is being stubbed. This essentially enables substituting the mocked function dynamically. For example:

```swift
@Mockable
protocol Calculator {
    func calculate(a: Int, b: Int) -> Int
}

// Calculate summing
when(mock.calculate(a: .any, b: .any)).then { a, b in
    // Note that no casting is required. a and here are of type Int
    return a + b
}
XCTAssertEqual(mock.calculate(a: 5, b: 10), 15)

// Replace the calculation function
when(mock.calculate(a: .any, b: .any)).then(*)
XCTAssertEqual(mock.calculate(a: 5, b: 10), 50)
```

### Logging Invocations

`SwiftMocking` provides a simple way to log method invocations on your mock objects. This can be useful for debugging tests and understanding the flow of interactions. You can enable logging on a per-instance or per-type basis.

#### Enabling Logging for a Mock Instance

To enable logging for a specific mock instance, set the `isLoggingEnabled` property to `true`.

```swift
let mock = PricingServiceMock()
mock.isLoggingEnabled = true

// Any calls to mock.instance methods will now be logged to the console.
_ = mock.price(for: "apple")
// Output: PricingServiceMock.price("apple")
```

### Testing Methods with Callbacks

`SwiftMocking` excels at testing methods that use completion handlers or callbacks. This is particularly useful for testing asynchronous operations like network requests, file I/O, or any method that takes a closure parameter.

When testing callbacks, use the `.any` matcher for the callback parameter and the `.then` closure to control how the callback is executed:

```swift
@Mockable
protocol NetworkService {
    func fetchUser(id: String, completion: @escaping (Result<User, Error>) -> Void)
}

func testNetworkServiceCallback() async {
    let mock = MockNetworkService()
    let expectation = XCTestExpectation()

    // Use .any matcher for the callback parameter
    when(mock.fetchUser(id: .equal("123"), completion: .any)).then { id, completion in
        // Control when and how the callback is executed
        completion(.success(User(id: id, name: "Test User")))
    }

    mock.fetchUser(id: "123") { result in
        switch result {
        case .success(let user):
            XCTAssertEqual(user.name, "Test User")
            expectation.fulfill()
        case .failure:
            XCTFail("Expected success")
        }
    }

    await fulfillment(of: [expectation], timeout: 1.0)
}
```

This pattern is invaluable for testing:
- Network operations with completion handlers
- File I/O operations
- Authentication services
- Database operations
- Event handlers and delegates
- Timer/delayed operations

**Important:** When testing methods with callbacks, always use the `.any` matcher for callback parameters, as it's the only matcher that makes sense for closure types.



### Default Values for Unstubbed Methods

`SwiftMocking` provides a mechanism to return default values for methods that have not been explicitly stubbed. This is achieved through the `DefaultProvidable` protocol and the `DefaultProvidableRegistry`.

-   **`DefaultProvidable` Protocol**: Types conforming to this protocol can provide a `defaultValue`.
-   **`DefaultProvidableRegistry`**: This registry manages and provides access to default values for registered `DefaultProvidable` types.

Without a mechanism to provide default/fallback values when a method is not stubbed, calling the mock would unavoidably result in a `fatalError`.

For this reason, and to providide a less rigid testing experience, generated mocks include a `defaultProviderRegistry` property. This provides the flexibility of not having to stub every combination of arguments of a function, for certain return types.


By default, common Swift types like `String`, `Int`, `Double`, `Float`, `Bool`, `Optional`, `Array`, `Dictionary`, and `Set` conform to `DefaultProvidable` and are automatically registered.

```swift
// Assuming MyServiceMock is generated by @Mockable macro
let mock = MyServiceMock()

// If 'fetchData' is not stubbed, and its return type (e.g., String) is DefaultProvidable,
// it will return the default value for String ("")
let data = mock.fetchData() // data will be ""
```

You can also register your custom types that conform to `DefaultProvidable`:

```swift
struct MyCustomType: DefaultProvidable {
    static var defaultValue: MyCustomType {
        return MyCustomType(name: "Default", value: 0)
    }
    let name: String
    let value: Int
}

// Register your custom type with the shared registry
DefaultProvidableRegistry.shared.register(MyCustomType.self)

// Now, if a method returns MyCustomType and is unstubbed, it will return MyCustomType.defaultValue
let customValue = mock.getCustomType() // customValue will be MyCustomType(name: "Default", value: 0)
```

<<<<<<< HEAD
=======
### Testing Methods with Callbacks

`SwiftMocking` excels at testing methods that use completion handlers or callbacks. This is particularly useful for testing asynchronous operations like network requests, file I/O, or any method that takes a closure parameter.

When testing callbacks, use the `.any` matcher for the callback parameter and the `.then` closure to control how the callback is executed:

```swift
@Mockable
protocol NetworkService {
    func fetchUser(id: String, completion: @escaping (Result<User, Error>) -> Void)
}

func testNetworkServiceCallback() async {
    let mock = MockNetworkService()
    let expectation = XCTestExpectation()

    // Use .any matcher for the callback parameter
    when(mock.fetchUser(id: .equal("123"), completion: .any)).then { id, completion in
        // Control when and how the callback is executed
        completion(.success(User(id: id, name: "Test User")))
    }

    mock.fetchUser(id: "123") { result in
        switch result {
        case .success(let user):
            XCTAssertEqual(user.name, "Test User")
            expectation.fulfill()
        case .failure:
            XCTFail("Expected success")
        }
    }

    await fulfillment(of: [expectation], timeout: 1.0)
}
```

This pattern is invaluable for testing:
- Network operations with completion handlers
- File I/O operations
- Authentication services
- Database operations
- Event handlers and delegates
- Timer/delayed operations

**Important:** When testing methods with callbacks, always use the `.any` matcher for callback parameters, as it's the only matcher that makes sense for closure types.
>>>>>>> 7742ad94

### Descriptive Error Reporting

`Mockable` provides detailed error messages when a test assertion fails. For example, if you expect a function to be called 4 times but it was only called twice, you'll get a clear message indicating the discrepancy.

```swift
// Example of a failing test
verify(mock.price(for: .any)).called(4)
```

This will produce the following error:

```
error: Unfulfilled call count. Actual: 2
```


---

## ⚙️ How it Works

`SwiftMocking` leverages the power of Swift macros to generate mock implementations of your protocols. When you apply the `@Mockable` macro to a protocol, it generates a new class that inherits from a `Mock` base class. This generated mock class conforms to the original protocol.

The `Mock` base class uses `@dynamicMemberLookup` to intercept method calls. This allows `SwiftMocking` to provide a dynamic and flexible mocking experience. The use of parameter packs ensures that all method calls are type-safe and that the mock stays in sync with the protocol definition.

This approach eliminates the need for manual mock implementations and provides a clean, expressive, and type-safe API for your tests.



## ⚠️ Known Limitations

### Xcode Autocomplete

Currently, Xcode's autocomplete feature may not work as expected when using the generated mock objects. This seems to be a known issue with Xcode. This limitation could be worked around by conforming to the mocked protocol within an extension. However due to limitations of Swift macros, generating this extension will result in an error.

For example, the ideal generated code would separate the protocol conformance into an extension, like this:

```swift
// Ideal generated code
public protocol PricingService {
    func price(_ item: String) throws -> Int
}

class PricingServiceMock: Mock {
    func price(_ item: ArgMatcher<String>) -> Interaction<String, Throws, Int> {
        Interaction(item, spy: super.price)
    }
}

extension PricingServiceMock: PricingService {
    func price(_ item: String) throws -> Int {
        return try adaptThrowing(super.price, item)
    }
}

```

Xcode's autocomplete will prioritize methods in the order they are declared. Since mocks are usualy not interacted with directly we opt for declaring the Interaction methods first.

## 📜 License

This project is licensed under the MIT License - see the [LICENSE](LICENSE) file for details.
<|MERGE_RESOLUTION|>--- conflicted
+++ resolved
@@ -408,54 +408,6 @@
 let customValue = mock.getCustomType() // customValue will be MyCustomType(name: "Default", value: 0)
 ```
 
-<<<<<<< HEAD
-=======
-### Testing Methods with Callbacks
-
-`SwiftMocking` excels at testing methods that use completion handlers or callbacks. This is particularly useful for testing asynchronous operations like network requests, file I/O, or any method that takes a closure parameter.
-
-When testing callbacks, use the `.any` matcher for the callback parameter and the `.then` closure to control how the callback is executed:
-
-```swift
-@Mockable
-protocol NetworkService {
-    func fetchUser(id: String, completion: @escaping (Result<User, Error>) -> Void)
-}
-
-func testNetworkServiceCallback() async {
-    let mock = MockNetworkService()
-    let expectation = XCTestExpectation()
-
-    // Use .any matcher for the callback parameter
-    when(mock.fetchUser(id: .equal("123"), completion: .any)).then { id, completion in
-        // Control when and how the callback is executed
-        completion(.success(User(id: id, name: "Test User")))
-    }
-
-    mock.fetchUser(id: "123") { result in
-        switch result {
-        case .success(let user):
-            XCTAssertEqual(user.name, "Test User")
-            expectation.fulfill()
-        case .failure:
-            XCTFail("Expected success")
-        }
-    }
-
-    await fulfillment(of: [expectation], timeout: 1.0)
-}
-```
-
-This pattern is invaluable for testing:
-- Network operations with completion handlers
-- File I/O operations
-- Authentication services
-- Database operations
-- Event handlers and delegates
-- Timer/delayed operations
-
-**Important:** When testing methods with callbacks, always use the `.any` matcher for callback parameters, as it's the only matcher that makes sense for closure types.
->>>>>>> 7742ad94
 
 ### Descriptive Error Reporting
 
